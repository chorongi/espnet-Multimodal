--- conflicted
+++ resolved
@@ -7,30 +7,8 @@
 import pytest
 import torch
 
-<<<<<<< HEAD
-from test.test_e2e_asr_transformer import run_transformer_copy
-from test.test_e2e_asr_transformer import subsequent_mask
-
-
-logging.basicConfig(
-    level=logging.INFO,
-    format="%(asctime)s (%(module)s:%(lineno)d) %(levelname)s: %(message)s",
-)
-
-
-@pytest.mark.parametrize("module", ["pytorch"])
-def test_mask(module):
-    T = importlib.import_module(
-        "espnet.nets.{}_backend.e2e_mt_transformer".format(module)
-    )
-    m = T.subsequent_mask(3)
-    print(m)
-    print(subsequent_mask(3))
-    assert (m.unsqueeze(0) == subsequent_mask(3)).all()
-=======
 from espnet.nets.pytorch_backend.e2e_mt_transformer import E2E
 from espnet.nets.pytorch_backend.transformer import plot
->>>>>>> 36b62ae4
 
 
 def make_arg(**kwargs):
@@ -65,24 +43,6 @@
 def prepare(args):
     idim = 5
     odim = 5
-<<<<<<< HEAD
-    T = importlib.import_module(
-        "espnet.nets.{}_backend.e2e_mt_transformer".format(backend)
-    )
-
-    model = T.E2E(idim, odim, args)
-    batchsize = 5
-    n_token = odim - 1
-    if backend == "pytorch":
-        y_src = (torch.randn(batchsize, 10) * n_token % n_token).long() + 1
-        y_tgt = (torch.randn(batchsize, 11) * n_token % n_token).long() + 1
-        # NOTE: + 1 to avoid to assign idx:0
-    else:
-        y_src = numpy.random.randn(batchsize, 10, idim).astype(numpy.int64) + 1
-        y_tgt = numpy.random.randn(batchsize, 11, idim).astype(numpy.int64) + 1
-    ilens = [3, 9, 10, 2, 3]
-    olens = [4, 10, 11, 3, 4]
-=======
     model = E2E(idim, odim, args)
     batchsize = 2
     n_token = odim - 1
@@ -91,7 +51,6 @@
     # NOTE: + 1 to avoid to assign idx:0
     ilens = [3, 4]
     olens = [4, 3]
->>>>>>> 36b62ae4
     for i in range(batchsize):
         y_src[i, ilens[i] :] = model.pad
         y_tgt[i, olens[i] :] = model.ignore_id
@@ -99,44 +58,6 @@
     data = {}
     uttid_list = []
     for i in range(batchsize):
-<<<<<<< HEAD
-        data.append(
-            (
-                "utt%d" % i,
-                {"input": [{"shape": [ilens[i]]}], "output": [{"shape": [olens[i]]}]},
-            )
-        )
-    if backend == "pytorch":
-        return model, y_src, torch.tensor(ilens), y_tgt, data
-    else:
-        return model, y_src, ilens, y_tgt, data
-
-
-@pytest.mark.parametrize("module", ["pytorch"])
-def test_transformer_mask(module):
-    args = make_arg()
-    model, y_src, ilens, y_tgt, data = prepare(module, args)
-    from espnet.nets.pytorch_backend.transformer.add_sos_eos import add_sos_eos
-    from espnet.nets.pytorch_backend.transformer.mask import target_mask
-
-    yi, yo = add_sos_eos(y_tgt, model.sos, model.eos, model.ignore_id)
-    y_mask = target_mask(yi, model.ignore_id)
-    y_tgt = model.decoder.embed(yi)
-    y_tgt[0, 3:] = float("nan")
-    a = model.decoder.decoders[0].self_attn
-    a(y_tgt, y_tgt, y_tgt, y_mask)
-    assert not numpy.isnan(a.attn[0, :, :3, :3].detach().numpy()).any()
-
-
-@pytest.mark.parametrize(
-    "module, model_dict",
-    [
-        ("pytorch", {}),
-        ("pytorch", {"report_bleu": True}),
-        ("pytorch", {"tie_src_tgt_embedding": True}),
-        ("pytorch", {"tie_classifier": True}),
-        ("pytorch", {"tie_src_tgt_embedding": True, "tie_classifier": True}),
-=======
         data["utt%d" % i] = {
             "input": [{"shape": [ilens[i]]}],
             "output": [{"shape": [olens[i]]}],
@@ -179,7 +100,6 @@
         {"tie_src_tgt_embedding": True},
         {"tie_classifier": True},
         {"tie_src_tgt_embedding": True, "tie_classifier": True},
->>>>>>> 36b62ae4
     ],
 )
 def test_transformer_trainable_and_decodable(model_dict):
@@ -197,35 +117,6 @@
         nbest=1,
         tgt_lang=False,
     )
-<<<<<<< HEAD
-    if module == "pytorch":
-        # test trainable
-        optim = torch.optim.Adam(model.parameters(), 0.01)
-        loss = model(y_src, ilens, y_tgt)
-        optim.zero_grad()
-        loss.backward()
-        optim.step()
-
-        # test attention plot
-        attn_dict = model.calculate_all_attentions(y_src[0:1], ilens[0:1], y_tgt[0:1])
-        from espnet.nets.pytorch_backend.transformer import plot
-
-        plot.plot_multi_head_attention(data, attn_dict, "/tmp/espnet-test")
-
-        # test decodable
-        with torch.no_grad():
-            nbest = model.translate(
-                [y_src[0, : ilens[0]].numpy()], trans_args, args.char_list
-            )
-            print(y_tgt[0])
-            print(nbest[0]["yseq"][1:-1])
-    else:
-        raise NotImplementedError
-
-
-if __name__ == "__main__":
-    run_transformer_copy()
-=======
     # test trainable
     optim = torch.optim.Adam(model.parameters(), 0.01)
     loss = model(y_src, ilens, y_tgt)
@@ -243,5 +134,4 @@
             [y_src[0, : ilens[0]].numpy()], trans_args, args.char_list
         )
         print(y_tgt[0])
-        print(nbest[0]["yseq"][1:-1])
->>>>>>> 36b62ae4
+        print(nbest[0]["yseq"][1:-1])