--- conflicted
+++ resolved
@@ -57,15 +57,11 @@
         ctc_type="warpctc",
         sym_space="<space>",
         sym_blank="<blank>",
-<<<<<<< HEAD
         context_residual=False,
         replace_sos=False,
         tgt_lang=False,
         sortagrad=0
-=======
-        sortagrad=0,
         use_frontend=False
->>>>>>> 6c08b938
     )
     defaults.update(kwargs)
     return argparse.Namespace(**defaults)
