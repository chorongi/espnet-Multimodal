#!/bin/bash

# Copyright 2019 Tomoki Hayashi
#  Apache 2.0  (http://www.apache.org/licenses/LICENSE-2.0)

# Set bash to 'debug' mode, it will exit on :
# -e 'error', -u 'undefined variable', -o ... 'error in pipeline', -x 'print commands',
set -e
set -u
set -o pipefail

log() {
    local fname=${BASH_SOURCE[1]##*/}
    echo -e "$(date '+%Y-%m-%dT%H:%M:%S') (${fname}:${BASH_LINENO[0]}:${FUNCNAME[1]}) $*"
}
min() {
  local a b
  a=$1
  for b in "$@"; do
      if [ "${b}" -le "${a}" ]; then
          a="${b}"
      fi
  done
  echo "${a}"
}
SECONDS=0

# General configuration
stage=1              # Processes starts from the specified stage.
stop_stage=10000     # Processes is stopped at the specified stage.
skip_data_prep=false # Skip data preparation stages
skip_train=false     # Skip training stages
skip_eval=false      # Skip decoding and evaluation stages
skip_upload=true     # Skip packing and uploading stages
ngpu=1               # The number of gpus ("0" uses cpu, otherwise use gpu).
num_nodes=1          # The number of nodes
nj=32                # The number of parallel jobs.
inference_nj=32         # The number of parallel jobs in decoding.
gpu_inference=false     # Whether to perform gpu decoding.
dumpdir=dump         # Directory to dump features.
expdir=exp           # Directory to save experiments.

# Data preparation related
local_data_opts= # Options to be passed to local/data.sh.

# Feature extraction related
feats_type=raw              # Feature type (fbank or stft or raw).
audio_format=flac           # Audio format (only in feats_type=raw).
min_wav_duration=0.1        # Minimum duration in second
max_wav_duration=20         # Maximum duration in second
write_collected_feats=false # Whether to dump features in stats collection.
# Only used for feats_type != raw
fs=16000          # Sampling rate.
fmin=80           # Minimum frequency of Mel basis.
fmax=7600         # Maximum frequency of Mel basis.
n_mels=80         # The number of mel basis.
n_fft=1024        # The number of fft points.
n_shift=256       # The number of shift points.
win_length=null   # Window length.
f0min=80          # Maximum f0 (only for FastSpeech2)
f0max=800         # Minimum f0 (only for FastSpeech2)

oov="<unk>"         # Out of vocabrary symbol.
blank="<blank>"     # CTC blank symbol
sos_eos="<sos/eos>" # sos and eos symbole

# Training related
train_config=      # Config for training.
train_args=        # Arguments for training, e.g., "--max_epoch 1".
                   # Note that it will overwrite args in train config.
tag=""             # Suffix for training directory.
tts_exp=           # Specify the direcotry path for experiment. If this option is specified, tag is ignored.
num_splits=1       # Number of splitting for tts corpus
teacher_dumpdir="" # Directory of teacher outputs (needed if tts=fastspeech).

# Decoding related
inference_config= # Config for decoding.
inference_args=   # Arguments for decoding, e.g., "--threshold 0.75".
               # Note that it will overwrite args in inference config.
inference_tag=""  # Suffix for decoding directory.
inference_model=train.loss.best.pth # Model path for decoding e.g.,
                                 # inference_model=train.loss.best.pth
                                 # inference_model=3epoch.pth
                                 # inference_model=valid.acc.best.pth
                                 # inference_model=valid.loss.ave.pth
griffin_lim_iters=4 # the number of iterations of Griffin-Lim.
download_model= # Download a model from Model Zoo and use it for decoding

# [Task dependent] Set the datadir name created by local/data.sh
train_set=       # Name of training set.
valid_set=       # Name of validation set used for monitoring/tuning network training
test_sets=       # Names of test sets. Multiple items (e.g., both dev and eval sets) can be specified.
srctexts=        # Texts to create token list. Multiple items can be specified.
nlsyms_txt=none  # Non-linguistic symbol list (needed if existing).
token_type=phn   # Transcription type.
cleaner=tacotron # Text cleaner.
g2p=g2p_en       # g2p method (needed if token_type=phn).
lang=noinfo      # The language type of corpus
text_fold_length=150   # fold_length for text data
speech_fold_length=800 # fold_length for speech data

help_message=$(cat << EOF
Usage: $0 --train-set "<train_set_name>" --valid-set "<valid_set_name>" --test_sets "<test_set_names>" --srctexts "<srctexts>"

Options:
    # General configuration
    --stage          # Processes starts from the specified stage (default="${stage}").
    --stop_stage     # Processes is stopped at the specified stage (default="${stop_stage}").
    --skip_data_prep # Skip data preparation stages (default="${skip_data_prep}").
    --skip_train     # Skip training stages (default="${skip_train}").
    --skip_eval      # Skip decoding and evaluation stages (default="${skip_eval}").
    --skip_upload    # Skip packing and uploading stages (default="${skip_upload}").
    --ngpu           # The number of gpus ("0" uses cpu, otherwise use gpu, default="${ngpu}").
    --num_nodes      # The number of nodes
    --nj             # The number of parallel jobs (default="${nj}").
    --inference_nj      # The number of parallel jobs in decoding (default="${inference_nj}").
    --gpu_inference     # Whether to perform gpu decoding (default="${gpu_inference}").
    --dumpdir        # Directory to dump features (default="${dumpdir}").
    --expdir         # Directory to save experiments (default="${expdir}").

    # Data prep related
    --local_data_opts # Options to be passed to local/data.sh (default="${local_data_opts}").

    # Feature extraction related
    --feats_type     # Feature type (fbank or stft or raw, default="${feats_type}").
    --audio_format   # Audio format (only in feats_type=raw, default="${audio_format}").
    --min_wav_duration # Minimum duration in second (default="${min_wav_duration}").
    --max_wav_duration # Maximum duration in second (default="${max_wav_duration}").
    --fs             # Sampling rate (default="${fs}").
    --fmax           # Maximum frequency of Mel basis (default="${fmax}").
    --fmin           # Minimum frequency of Mel basis (default="${fmin}").
    --n_mels         # The number of mel basis (default="${n_mels}").
    --n_fft          # The number of fft points (default="${n_fft}").
    --n_shift        # The number of shift points (default="${n_shift}").
    --win_length     # Window length (default="${win_length}").
    --oov            # Out of vocabrary symbol (default="${oov}").
    --blank          # CTC blank symbol (default="${blank}").
    --sos_eos=       # sos and eos symbole (default="${sos_eos}").

    # Training related
    --train_config # Config for training (default="${train_config}").
    --train_args   # Arguments for training, e.g., "--max_epoch 1" (default="${train_args}").
                   # Note that it will overwrite args in train config.
    --tag          # Suffix for training directory (default="${tag}").
    --tts_exp      # Specify the direcotry path for experiment. If this option is specified, tag is ignored (default="${tts_exp}").
    --num_splits   # Number of splitting for tts corpus (default="${num_splits}").

    # Decoding related
    --inference_config     # Config for decoding (default="${inference_config}").
    --inference_args       # Arguments for decoding, e.g., "--threshold 0.75" (default="${inference_args}").
                        # Note that it will overwrite args in inference config.
    --inference_tag        # Suffix for decoding directory (default="${inference_tag}").
    --inference_model      # Model path for decoding (default=${inference_model}).
    --griffin_lim_iters # The number of iterations of Griffin-Lim (default=${griffin_lim_iters}).
    --download_model   # Download a model from Model Zoo and use it for decoding  (default="${download_model}").

    # [Task dependent] Set the datadir name created by local/data.sh.
    --train_set         # Name of training set (required).
    --valid_set         # Name of validation set used for monitoring/tuning network training (required).
    --test_sets         # Names of test sets (required).
                        # Note that multiple items (e.g., both dev and eval sets) can be specified.
    --srctexts          # Texts to create token list (required).
                        # Note that multiple items can be specified.
    --nlsyms_txt        # Non-linguistic symbol list (default="${nlsyms_txt}").
    --token_type        # Transcription type (default="${token_type}").
    --cleaner           # Text cleaner (default="${cleaner}").
    --g2p               # g2p method (default="${g2p}").
    --lang              # The language type of corpus (default=${lang}).
    --text_fold_length   # fold_length for text data
    --speech_fold_length # fold_length for speech data
EOF
)

log "$0 $*"
. utils/parse_options.sh

if [ $# -ne 0 ]; then
    log "${help_message}"
    log "Error: No positional arguments are required."
    exit 2
fi

. ./path.sh
. ./cmd.sh

# Check feature type
if [ "${feats_type}" = fbank ]; then
    data_feats="${dumpdir}/fbank"
elif [ "${feats_type}" = stft ]; then
    data_feats="${dumpdir}/stft"
elif [ "${feats_type}" = raw ]; then
    data_feats="${dumpdir}/raw"
else
    log "${help_message}"
    log "Error: not supported: --feats_type ${feats_type}"
    exit 2
fi

# Check token list type
token_listdir="data/token_list/${token_type}"
if [ "${cleaner}" != none ]; then
    token_listdir+="_${cleaner}"
fi
if [ "${token_type}" = phn ]; then
    token_listdir+="_${g2p}"
fi
token_list="${token_listdir}/tokens.txt"

# Set tag for naming of model directory
if [ -z "${tag}" ]; then
    if [ -n "${train_config}" ]; then
        tag="$(basename "${train_config}" .yaml)_${feats_type}_${token_type}"
    else
        tag="train_${feats_type}_${token_type}"
    fi
    if [ "${cleaner}" != none ]; then
        tag+="_${cleaner}"
    fi
    if [ "${token_type}" = phn ]; then
        tag+="_${g2p}"
    fi
    # Add overwritten arg's info
    if [ -n "${train_args}" ]; then
        tag+="$(echo "${train_args}" | sed -e "s/--/\_/g" -e "s/[ |=]//g")"
    fi
fi
if [ -z "${inference_tag}" ]; then
    if [ -n "${inference_config}" ]; then
        inference_tag="$(basename "${inference_config}" .yaml)"
    else
        inference_tag=inference
    fi
    # Add overwritten arg's info
    if [ -n "${inference_args}" ]; then
        inference_tag+="$(echo "${inference_args}" | sed -e "s/--/\_/g" -e "s/[ |=]//g")"
    fi
    inference_tag+="_$(echo "${inference_model}" | sed -e "s/\//_/g" -e "s/\.[^.]*$//g")"
fi

# The directory used for collect-stats mode
tts_stats_dir="${expdir}/tts_stats_${feats_type}_${token_type}"
if [ "${cleaner}" != none ]; then
    tts_stats_dir+="_${cleaner}"
fi
if [ "${token_type}" = phn ]; then
    tts_stats_dir+="_${g2p}"
fi
# The directory used for training commands
if [ -z "${tts_exp}" ]; then
    tts_exp="${expdir}/tts_${tag}"
fi


# ========================== Main stages start from here. ==========================

if ! "${skip_data_prep}"; then
    if [ ${stage} -le 1 ] && [ ${stop_stage} -ge 1 ]; then
        log "Stage 1: Data preparation for data/${train_set}, data/${valid_set}, etc."
        # [Task dependent] Need to create data.sh for new corpus
        local/data.sh ${local_data_opts}
    fi


    if [ ${stage} -le 2 ] && [ ${stop_stage} -ge 2 ]; then
        # TODO(kamo): Change kaldi-ark to npy or HDF5?
        # ====== Recreating "wav.scp" ======
        # Kaldi-wav.scp, which can describe the file path with unix-pipe, like "cat /some/path |",
        # shouldn't be used in training process.
        # "format_wav_scp.sh" dumps such pipe-style-wav to real audio file
        # and also it can also change the audio-format and sampling rate.
        # If nothing is need, then format_wav_scp.sh does nothing:
        # i.e. the input file format and rate is same as the output.

        if [ "${feats_type}" = raw ]; then
            log "Stage 2: Format wav.scp: data/ -> ${data_feats}/"
            for dset in "${train_set}" "${valid_set}" ${test_sets}; do
                if [ "${dset}" = "${train_set}" ] || [ "${dset}" = "${valid_set}" ]; then
                    _suf="/org"
                else
                    _suf=""
                fi
                utils/copy_data_dir.sh data/"${dset}" "${data_feats}${_suf}/${dset}"
                rm -f ${data_feats}${_suf}/${dset}/{segments,wav.scp,reco2file_and_channel}
                _opts=
                if [ -e data/"${dset}"/segments ]; then
                    _opts+="--segments data/${dset}/segments "
                fi
                # shellcheck disable=SC2086
                scripts/audio/format_wav_scp.sh --nj "${nj}" --cmd "${train_cmd}" \
                    --audio-format "${audio_format}" --fs "${fs}" ${_opts} \
                    "data/${dset}/wav.scp" "${data_feats}${_suf}/${dset}"
                echo "${feats_type}" > "${data_feats}${_suf}/${dset}/feats_type"
            done

        elif [ "${feats_type}" = fbank ] || [ "${feats_type}" = stft ] ; then
            log "Stage 2: ${feats_type} extract: data/ -> ${data_feats}/"

            # Generate the fbank features; by default 80-dimensional fbanks on each frame
            for dset in "${train_set}" "${valid_set}" ${test_sets}; do
                if [ "${dset}" = "${train_set}" ] || [ "${dset}" = "${valid_set}" ]; then
                    _suf="/org"
                else
                    _suf=""
                fi
                # 1. Copy datadir
                utils/copy_data_dir.sh data/"${dset}" "${data_feats}${_suf}/${dset}"

                # 2. Feature extract
                # TODO(kamo): Wrap (nj->_nj) in make_fbank.sh
                _nj=$(min "${nj}" "$(<${data_feats}${_suf}/${dset}/utt2spk wc -l)")
                _opts=
                if [ "${feats_type}" = fbank ] ; then
                    _opts+="--fmax ${fmax} "
                    _opts+="--fmin ${fmin} "
                    _opts+="--n_mels ${n_mels} "
                fi

                # shellcheck disable=SC2086
                scripts/feats/make_"${feats_type}".sh --cmd "${train_cmd}" --nj "${_nj}" \
                    --fs "${fs}" \
                    --n_fft "${n_fft}" \
                    --n_shift "${n_shift}" \
                    --win_length "${win_length}" \
                    ${_opts} \
                    "${data_feats}${_suf}/${dset}"
                utils/fix_data_dir.sh "${data_feats}${_suf}/${dset}"

                # 3. Derive the the frame length and feature dimension
                scripts/feats/feat_to_shape.sh --nj "${_nj}" --cmd "${train_cmd}" \
                    "${data_feats}${_suf}/${dset}/feats.scp" "${data_feats}${_suf}/${dset}/feats_shape"

                # 4. Write feats_dim
                head -n 1 "${data_feats}${_suf}/${dset}/feats_shape" | awk '{ print $2 }' \
                    | cut -d, -f2 > ${data_feats}${_suf}/${dset}/feats_dim

                # 5. Write feats_type
                echo "${feats_type}" > "${data_feats}${_suf}/${dset}/feats_type"
            done
        fi
    fi


    if [ ${stage} -le 3 ] && [ ${stop_stage} -ge 3 ]; then
        log "Stage 3: Remove long/short data: ${data_feats}/org -> ${data_feats}"

        # NOTE(kamo): Not applying to test_sets to keep original data
        for dset in "${train_set}" "${valid_set}"; do
            # Copy data dir
            utils/copy_data_dir.sh "${data_feats}/org/${dset}" "${data_feats}/${dset}"
            cp "${data_feats}/org/${dset}/feats_type" "${data_feats}/${dset}/feats_type"

            # Remove short utterances
            _feats_type="$(<${data_feats}/${dset}/feats_type)"
            if [ "${_feats_type}" = raw ]; then
                _fs=$(python3 -c "import humanfriendly as h;print(h.parse_size('${fs}'))")
                _min_length=$(python3 -c "print(int(${min_wav_duration} * ${_fs}))")
                _max_length=$(python3 -c "print(int(${max_wav_duration} * ${_fs}))")

                # utt2num_samples is created by format_wav_scp.sh
                <"${data_feats}/org/${dset}/utt2num_samples" \
                    awk -v min_length="${_min_length}" -v max_length="${_max_length}" \
                        '{ if ($2 > min_length && $2 < max_length ) print $0; }' \
                        >"${data_feats}/${dset}/utt2num_samples"
                <"${data_feats}/org/${dset}/wav.scp" \
                    utils/filter_scp.pl "${data_feats}/${dset}/utt2num_samples"  \
                    >"${data_feats}/${dset}/wav.scp"
            else
                # Get frame shift in ms from conf/fbank.conf
                _frame_shift=
                if [ -f conf/fbank.conf ] && [ "$(<conf/fbank.conf grep -c frame-shift)" -gt 0 ]; then
                    # Assume using conf/fbank.conf for feature extraction
                    _frame_shift="$(<conf/fbank.conf grep frame-shift | sed -e 's/[-a-z =]*\([0-9]*\)/\1/g')"
                fi
                if [ -z "${_frame_shift}" ]; then
                    # If not existing, use the default number in Kaldi (=10ms).
                    # If you are using different number, you have to change the following value manually.
                    _frame_shift=10
                fi

                _min_length=$(python3 -c "print(int(${min_wav_duration} / ${_frame_shift} * 1000))")
                _max_length=$(python3 -c "print(int(${max_wav_duration} / ${_frame_shift} * 1000))")

                cp "${data_feats}/org/${dset}/feats_dim" "${data_feats}/${dset}/feats_dim"
                <"${data_feats}/org/${dset}/feats_shape" awk -F, ' { print $1 } ' \
                    | awk -v min_length="${_min_length}" -v max_length="${_max_length}" \
                        '{ if ($2 > min_length && $2 < max_length) print $0; }' \
                        >"${data_feats}/${dset}/feats_shape"
                <"${data_feats}/org/${dset}/feats.scp" \
                    utils/filter_scp.pl "${data_feats}/${dset}/feats_shape"  \
                    >"${data_feats}/${dset}/feats.scp"
            fi

            # Remove empty text
            <"${data_feats}/org/${dset}/text" \
                awk ' { if( NF != 1 ) print $0; } ' >"${data_feats}/${dset}/text"

            # fix_data_dir.sh leaves only utts which exist in all files
            utils/fix_data_dir.sh "${data_feats}/${dset}"
        done

        # shellcheck disable=SC2002
        cat ${srctexts} | awk ' { if( NF != 1 ) print $0; } ' >"${data_feats}/srctexts"
    fi


    if [ ${stage} -le 4 ] && [ ${stop_stage} -ge 4 ]; then
        log "Stage 4: Generate token_list from ${srctexts}"
        # "nlsyms_txt" should be generated by local/data.sh if need

        # The first symbol in token_list must be "<blank>" and the last must be also sos/eos:
        # 0 is reserved for CTC-blank for ASR and also used as ignore-index in the other task

        python3 -m espnet2.bin.tokenize_text \
              --token_type "${token_type}" -f 2- \
              --input "${data_feats}/srctexts" --output "${token_list}" \
              --non_linguistic_symbols "${nlsyms_txt}" \
              --cleaner "${cleaner}" \
              --g2p "${g2p}" \
              --write_vocabulary true \
              --add_symbol "${blank}:0" \
              --add_symbol "${oov}:1" \
              --add_symbol "${sos_eos}:-1"
    fi
else
    log "Skip the stages for data preparation"
fi

# ========================== Data preparation is done here. ==========================



if ! "${skip_train}"; then
    if [ ${stage} -le 5 ] && [ ${stop_stage} -ge 5 ]; then
        _train_dir="${data_feats}/${train_set}"
        _valid_dir="${data_feats}/${valid_set}"
        log "Stage 5: TTS collect stats: train_set=${_train_dir}, valid_set=${_valid_dir}"

        _opts=
        if [ -n "${train_config}" ]; then
            # To generate the config file: e.g.
            #   % python3 -m espnet2.bin.tts_train --print_config --optim adam
            _opts+="--config ${train_config} "
        fi

        _feats_type="$(<${_train_dir}/feats_type)"
        if [ "${_feats_type}" = raw ]; then
            _scp=wav.scp
            # "sound" supports "wav", "flac", etc.
            _type=sound
            _opts+="--feats_extract fbank "
            _opts+="--feats_extract_conf fs=${fs} "
            _opts+="--feats_extract_conf n_fft=${n_fft} "
            _opts+="--feats_extract_conf fmin=${fmin} "
            _opts+="--feats_extract_conf fmax=${fmax} "
            _opts+="--feats_extract_conf n_mels=${n_mels} "
            _opts+="--feats_extract_conf hop_length=${n_shift} "
            _opts+="--feats_extract_conf win_length=${win_length} "
        else
            _scp=feats.scp
            _type=kaldi_ark
            _odim="$(<${_train_dir}/feats_dim)"
            _opts+="--odim=${_odim} "
        fi

        # Add extra configs for FastSpeech2
        # NOTE(kan-bayashi): We always pass this options but not used in default
        _opts+="--pitch_extract_conf fs=${fs} "
        _opts+="--pitch_extract_conf n_fft=${n_fft} "
        _opts+="--pitch_extract_conf hop_length=${n_shift} "
        _opts+="--pitch_extract_conf f0max=${f0max} "
        _opts+="--pitch_extract_conf f0min=${f0min} "
        _opts+="--energy_extract_conf fs=${fs} "
        _opts+="--energy_extract_conf n_fft=${n_fft} "
        _opts+="--energy_extract_conf hop_length=${n_shift} "
        _opts+="--energy_extract_conf win_length=${win_length} "

        if [ -n "${teacher_dumpdir}" ]; then
            _teacher_train_dir="${teacher_dumpdir}/${train_set}"
            _teacher_valid_dir="${teacher_dumpdir}/${valid_set}"
            _opts+="--train_data_path_and_name_and_type ${_teacher_train_dir}/durations,durations,text_int "
            _opts+="--valid_data_path_and_name_and_type ${_teacher_valid_dir}/durations,durations,text_int "
        fi

        # 1. Split the key file
        _logdir="${tts_stats_dir}/logdir"
        mkdir -p "${_logdir}"

        # Get the minimum number among ${nj} and the number lines of input files
        _nj=$(min "${nj}" "$(<${_train_dir}/${_scp} wc -l)" "$(<${_valid_dir}/${_scp} wc -l)")

        key_file="${_train_dir}/${_scp}"
        split_scps=""
        for n in $(seq "${_nj}"); do
            split_scps+=" ${_logdir}/train.${n}.scp"
        done
        # shellcheck disable=SC2086
        utils/split_scp.pl "${key_file}" ${split_scps}

        key_file="${_valid_dir}/${_scp}"
        split_scps=""
        for n in $(seq "${_nj}"); do
            split_scps+=" ${_logdir}/valid.${n}.scp"
        done
        # shellcheck disable=SC2086
        utils/split_scp.pl "${key_file}" ${split_scps}

        # 2. Submit jobs
        log "TTS collect_stats started... log: '${_logdir}/stats.*.log'"
        # shellcheck disable=SC2086
        ${train_cmd} JOB=1:"${_nj}" "${_logdir}"/stats.JOB.log \
            python3 -m espnet2.bin.tts_train \
                --collect_stats true \
                --write_collected_feats "${write_collected_feats}" \
                --use_preprocessor true \
                --token_type "${token_type}" \
                --token_list "${token_list}" \
                --non_linguistic_symbols "${nlsyms_txt}" \
                --cleaner "${cleaner}" \
                --g2p "${g2p}" \
                --normalize none \
                --pitch_normalize none \
                --energy_normalize none \
                --train_data_path_and_name_and_type "${_train_dir}/text,text,text" \
                --train_data_path_and_name_and_type "${_train_dir}/${_scp},speech,${_type}" \
                --valid_data_path_and_name_and_type "${_valid_dir}/text,text,text" \
                --valid_data_path_and_name_and_type "${_valid_dir}/${_scp},speech,${_type}" \
                --train_shape_file "${_logdir}/train.JOB.scp" \
                --valid_shape_file "${_logdir}/valid.JOB.scp" \
                --output_dir "${_logdir}/stats.JOB" \
                ${_opts} ${train_args}

        # 3. Aggregate shape files
        _opts=
        for i in $(seq "${_nj}"); do
            _opts+="--input_dir ${_logdir}/stats.${i} "
        done
        python3 -m espnet2.bin.aggregate_stats_dirs ${_opts} --output_dir "${tts_stats_dir}"

        # Append the num-tokens at the last dimensions. This is used for batch-bins count
        <"${tts_stats_dir}/train/text_shape" \
            awk -v N="$(<${token_list} wc -l)" '{ print $0 "," N }' \
            >"${tts_stats_dir}/train/text_shape.${token_type}"

        <"${tts_stats_dir}/valid/text_shape" \
            awk -v N="$(<${token_list} wc -l)" '{ print $0 "," N }' \
            >"${tts_stats_dir}/valid/text_shape.${token_type}"
    fi


    if [ ${stage} -le 6 ] && [ ${stop_stage} -ge 6 ]; then
        _train_dir="${data_feats}/${train_set}"
        _valid_dir="${data_feats}/${valid_set}"
        log "Stage 6: TTS Training: train_set=${_train_dir}, valid_set=${_valid_dir}"

        _opts=
        if [ -n "${train_config}" ]; then
            # To generate the config file: e.g.
            #   % python3 -m espnet2.bin.tts_train --print_config --optim adam
            _opts+="--config ${train_config} "
        fi

        if [ -z "${teacher_dumpdir}" ]; then
            # CASE 1: Standard training
            _feats_type="$(<${_train_dir}/feats_type)"

            if [ "${_feats_type}" = raw ]; then
                _scp=wav.scp
                # "sound" supports "wav", "flac", etc.
                _type=sound
                _fold_length="$((speech_fold_length * n_shift))"
                _opts+="--feats_extract fbank "
                _opts+="--feats_extract_conf fs=${fs} "
                _opts+="--feats_extract_conf fmin=${fmin} "
                _opts+="--feats_extract_conf fmax=${fmax} "
                _opts+="--feats_extract_conf n_mels=${n_mels} "
                _opts+="--feats_extract_conf hop_length=${n_shift} "
                _opts+="--feats_extract_conf n_fft=${n_fft} "
                _opts+="--feats_extract_conf win_length=${win_length} "
            else
                _scp=feats.scp
                _type=kaldi_ark
                _fold_length="${speech_fold_length}"
                _odim="$(<${_train_dir}/feats_dim)"
                _opts+="--odim=${_odim} "
            fi

            if [ "${num_splits}" -gt 1 ]; then
                # If you met a memory error when parsing text files, this option may help you.
                # The corpus is split into subsets and each subset is used for training one by one in order,
                # so the memory footprint can be limited to the memory required for each dataset.

                _split_dir="${tts_stats_dir}/splits${num_splits}"
                if [ ! -f "${_split_dir}/.done" ]; then
                    rm -f "${_split_dir}/.done"
                    python3 -m espnet2.bin.split_scps \
                      --scps \
                          "${_train_dir}/text" \
                          "${_train_dir}/${_scp}" \
                          "${tts_stats_dir}/train/speech_shape" \
                          "${tts_stats_dir}/train/text_shape.${token_type}" \
                      --num_splits "${num_splits}" \
                      --output_dir "${_split_dir}"
                    touch "${_split_dir}/.done"
                else
                    log "${_split_dir}/.done exists. Spliting is skipped"
                fi

                _opts+="--train_data_path_and_name_and_type ${_split_dir}/text,text,text "
                _opts+="--train_data_path_and_name_and_type ${_split_dir}/${_scp},speech,${_type} "
                _opts+="--train_shape_file ${_split_dir}/text_shape.${token_type} "
                _opts+="--train_shape_file ${_split_dir}/speech_shape "
                _opts+="--multiple_iterator true "

            else
                _opts+="--train_data_path_and_name_and_type ${_train_dir}/text,text,text "
                _opts+="--train_data_path_and_name_and_type ${_train_dir}/${_scp},speech,${_type} "
                _opts+="--train_shape_file ${tts_stats_dir}/train/text_shape.${token_type} "
                _opts+="--train_shape_file ${tts_stats_dir}/train/speech_shape "
            fi
            _opts+="--valid_data_path_and_name_and_type ${_valid_dir}/text,text,text "
            _opts+="--valid_data_path_and_name_and_type ${_valid_dir}/${_scp},speech,${_type} "
            _opts+="--valid_shape_file ${tts_stats_dir}/valid/text_shape.${token_type} "
            _opts+="--valid_shape_file ${tts_stats_dir}/valid/speech_shape "
        else
            # CASE 2: Knowledge distillation training
            _teacher_train_dir="${teacher_dumpdir}/${train_set}"
            _teacher_valid_dir="${teacher_dumpdir}/${valid_set}"
            _fold_length="${speech_fold_length}"

            if [ "${num_splits}" -gt 1 ]; then
                # If you met a memory error when parsing text files, this option may help you.
                # The corpus is split into subsets and each subset is used for training one by one in order,
                # so the memory footprint can be limited to the memory required for each dataset.

                _split_dir="${teacher_dumpdir}/splits${num_splits}"
                _scps=""
                if [ -e ${_teacher_train_dir}/probs ]; then
                    # Knowledge distillation case
                    _scp=feats.scp
                    _type=npy
                    _scps+="${_teacher_train_dir}/denorm/${_scp} "
                    _scps+="${_teacher_train_dir}/speech_shape "
                    _odim="$(head -n 1 "${_teacher_train_dir}/speech_shape" | cut -f 2 -d ",")"
                    _opts+="--odim=${_odim} "
                else
                    # Teacher forcing case
                    if [ "${feats_type}" = raw ]; then
                        _scp=wav.scp
                        _type=sound
                        _fold_length="$((speech_fold_length * n_shift))"
                        _opts+="--feats_extract fbank "
                        _opts+="--feats_extract_conf fs=${fs} "
                        _opts+="--feats_extract_conf fmin=${fmin} "
                        _opts+="--feats_extract_conf fmax=${fmax} "
                        _opts+="--feats_extract_conf n_mels=${n_mels} "
                        _opts+="--feats_extract_conf hop_length=${n_shift} "
                        _opts+="--feats_extract_conf n_fft=${n_fft} "
                        _opts+="--feats_extract_conf win_length=${win_length} "
                    else
                        _scp=feats.scp
                        _type=kaldi_ark
                        _odim="$(head -n 1 "${tts_stats_dir}/train/speech_shape" | cut -f 2 -d ",")"
                        _opts+="--odim=${_odim} "
                    fi
                    _scps+="${_train_dir}/${_scp} "
                    _scps+="${tts_stats_dir}/speech_shape "
                fi
                if [ ! -f "${_split_dir}/.done" ]; then
                    rm -f "${_split_dir}/.done"
                    python3 -m espnet2.bin.split_scps \
                      --scps \
                          "${_train_dir}/text" \
                          "${_teacher_train_dir}/durations" \
                          "${_teacher_train_dir}/focus_rates" \
                          "${tts_stats_dir}/text_shape.${token_type}" \
                          ${_scps} \
                      --num_splits "${num_splits}" \
                      --output_dir "${_split_dir}"
                    touch "${_split_dir}/.done"
                else
                    log "${_split_dir}/.done exists. Spliting is skipped"
                fi

                _opts+="--train_data_path_and_name_and_type ${_split_dir}/text,text,text "
                _opts+="--train_data_path_and_name_and_type ${_split_dir}/${_scp},speech,${_type} "
                _opts+="--train_shape_file ${_split_dir}/text_shape.${token_type} "
                _opts+="--train_shape_file ${_split_dir}/speech_shape "
                _opts+="--multiple_iterator true "

            else
                _opts+="--train_data_path_and_name_and_type ${_train_dir}/text,text,text "
                _opts+="--train_data_path_and_name_and_type ${_teacher_train_dir}/durations,durations,text_int "
                _opts+="--train_shape_file ${tts_stats_dir}/train/text_shape.${token_type} "
                if [ -e ${_teacher_train_dir}/probs ]; then
                    # Knowledge distillation case
                    _scp=feats.scp
                    _type=npy
                    _odim="$(head -n 1 "${_teacher_train_dir}/speech_shape" | cut -f 2 -d ",")"
                    _opts+="--odim=${_odim} "
                    _opts+="--train_data_path_and_name_and_type ${_teacher_train_dir}/denorm/${_scp},speech,${_type} "
                    _opts+="--train_shape_file ${_teacher_train_dir}/speech_shape "
                else
                    # Teacher forcing case
                    if [ "${feats_type}" = raw ]; then
                        _scp=wav.scp
                        _type=sound
                        _fold_length="$((speech_fold_length * n_shift))"
                        _opts+="--feats_extract fbank "
                        _opts+="--feats_extract_conf fs=${fs} "
                        _opts+="--feats_extract_conf fmin=${fmin} "
                        _opts+="--feats_extract_conf fmax=${fmax} "
                        _opts+="--feats_extract_conf n_mels=${n_mels} "
                        _opts+="--feats_extract_conf hop_length=${n_shift} "
                        _opts+="--feats_extract_conf n_fft=${n_fft} "
                        _opts+="--feats_extract_conf win_length=${win_length} "
                    else
                        _scp=feats.scp
                        _type=kaldi_ark
                        _odim="$(head -n 1 "${tts_stats_dir}/train/speech_shape" | cut -f 2 -d ",")"
                        _opts+="--odim=${_odim} "
                    fi
                    _opts+="--train_data_path_and_name_and_type ${_train_dir}/${_scp},speech,${_type} "
                    _opts+="--train_shape_file ${tts_stats_dir}/train/speech_shape "
                fi
            fi
            _opts+="--valid_data_path_and_name_and_type ${_valid_dir}/text,text,text "
            _opts+="--valid_data_path_and_name_and_type ${_teacher_valid_dir}/durations,durations,text_int "
            _opts+="--valid_shape_file ${tts_stats_dir}/valid/text_shape.${token_type} "
            if [ -e ${_teacher_train_dir}/probs ]; then
                # Knowledge distillation case
                _opts+="--valid_data_path_and_name_and_type ${_teacher_valid_dir}/denorm/${_scp},speech,${_type} "
                _opts+="--valid_shape_file ${_teacher_valid_dir}/speech_shape "
            else
                # Teacher forcing case
                _opts+="--valid_data_path_and_name_and_type ${_valid_dir}/${_scp},speech,${_type} "
                _opts+="--valid_shape_file ${tts_stats_dir}/valid/speech_shape "
            fi
        fi

        # Check extra inputs (For FastSpeech2)
        if [ -e "${tts_stats_dir}/train/collect_feats/pitch.scp" ]; then
            _scp=pitch.scp
            _type=npy
            _train_collect_dir=${tts_stats_dir}/train/collect_feats
            _valid_collect_dir=${tts_stats_dir}/valid/collect_feats
            _opts+="--train_data_path_and_name_and_type ${_train_collect_dir}/${_scp},pitch,${_type} "
            _opts+="--valid_data_path_and_name_and_type ${_valid_collect_dir}/${_scp},pitch,${_type} "
        fi
        if [ -e "${tts_stats_dir}/train/collect_feats/energy.scp" ]; then
            _scp=energy.scp
            _type=npy
            _train_collect_dir=${tts_stats_dir}/train/collect_feats
            _valid_collect_dir=${tts_stats_dir}/valid/collect_feats
            _opts+="--train_data_path_and_name_and_type ${_train_collect_dir}/${_scp},energy,${_type} "
            _opts+="--valid_data_path_and_name_and_type ${_valid_collect_dir}/${_scp},energy,${_type} "
        fi

        # Check extra statistics (For FastSpeech2)
        if [ -e "${tts_stats_dir}/train/pitch_stats.npz" ]; then
            _opts+="--pitch_normalize_conf stats_file=${tts_stats_dir}/train/pitch_stats.npz "
        fi
        if [ -e "${tts_stats_dir}/train/energy_stats.npz" ]; then
            _opts+="--energy_normalize_conf stats_file=${tts_stats_dir}/train/energy_stats.npz "
        fi

        # NOTE(kamo): --fold_length is used only if --batch_type=folded and it's ignored in the other case

        log "TTS training started... log: '${tts_exp}/train.log'"
        # shellcheck disable=SC2086
        python3 -m espnet2.bin.launch \
            --cmd "${cuda_cmd} --name ${tts_exp}/train.log" \
            --log "${tts_exp}"/train.log \
            --ngpu "${ngpu}" \
            --num_nodes "${num_nodes}" \
            --init_file_prefix "${tts_exp}"/.dist_init_ \
            --multiprocessing_distributed true -- \
            python3 -m espnet2.bin.tts_train \
                --use_preprocessor true \
                --token_type "${token_type}" \
                --token_list "${token_list}" \
                --non_linguistic_symbols "${nlsyms_txt}" \
                --cleaner "${cleaner}" \
                --g2p "${g2p}" \
                --normalize global_mvn \
                --normalize_conf "stats_file=${tts_stats_dir}/train/feats_stats.npz" \
                --resume true \
                --fold_length "${text_fold_length}" \
                --fold_length "${_fold_length}" \
                --output_dir "${tts_exp}" \
                ${_opts} ${train_args}

    fi
else
    log "Skip training stages"
fi


if [ -n "${download_model}" ]; then
    log "Use ${download_model} for decoding and evaluation"
    tts_exp="${expdir}/${download_model}"
    mkdir -p "${tts_exp}"

    # If the model already exists, you can skip downloading
    espnet_model_zoo_download --unpack true "${download_model}" > "${tts_exp}/config.txt"

    # Get the path of each file
    _model_file=$(<"${tts_exp}/config.txt" sed -e "s/.*'model_file': '\([^']*\)'.*$/\1/")
    _train_config=$(<"${tts_exp}/config.txt" sed -e "s/.*'train_config': '\([^']*\)'.*$/\1/")

<<<<<<< HEAD
    if [ -z "${teacher_dumpdir}" ]; then
        _feats_type="$(<${data_feats}/${train_set}/feats_type)"
    else
        # TODO(kan-bayashi): Fix hard coding
        if [ -e "${teacher_dumpdir}/${train_set}/probs" ]; then
            _feats_type=fbank
        else
            _feats_type="$(<${data_feats}/${train_set}/feats_type)"
        fi
    fi
=======
    # Create symbolic links
    ln -sf "${_model_file}" "${tts_exp}"
    ln -sf "${_train_config}" "${tts_exp}"
    inference_model=$(basename "${_model_file}")
>>>>>>> cf12d0ea

fi


<<<<<<< HEAD
        # NOTE(kan-bayashi): Overwrite speech arguments if teacher dumpdir is provided
        if [ -n "${teacher_dumpdir}" ]; then
            # TODO(kan-bayashi): Make this part more flexible
            if [ -e "${teacher_dumpdir}/${train_set}/probs" ]; then
                _speech_data="${teacher_dumpdir}/${dset}/denorm"
                _scp=feats.scp
                _type=npy
            fi
=======
if ! "${skip_eval}"; then
    if [ ${stage} -le 7 ] && [ ${stop_stage} -ge 7 ]; then
        log "Stage 7: Decoding: training_dir=${tts_exp}"

        if ${gpu_inference}; then
            _cmd="${cuda_cmd}"
            _ngpu=1
        else
            _cmd="${decode_cmd}"
            _ngpu=0
        fi

        _opts=
        if [ -n "${inference_config}" ]; then
            _opts+="--config ${inference_config} "
        fi

        if [ -z "${teacher_dumpdir}" ]; then
            _feats_type="$(<${data_feats}/${train_set}/feats_type)"
        else
            # TODO(kan-bayashi): Fix hard coding
            _feats_type=fbank
        fi

        # NOTE(kamo): If feats_type=raw, vocoder_conf is unnecessary
        _scp=wav.scp
        _type=sound
        if [ "${_feats_type}" = fbank ] || [ "${_feats_type}" = stft ]; then
            _opts+="--vocoder_conf n_fft=${n_fft} "
            _opts+="--vocoder_conf n_shift=${n_shift} "
            _opts+="--vocoder_conf win_length=${win_length} "
            _opts+="--vocoder_conf fs=${fs} "
            _scp=feats.scp
            _type=kaldi_ark
        fi
        if [ "${_feats_type}" = fbank ]; then
            _opts+="--vocoder_conf n_mels=${n_mels} "
            _opts+="--vocoder_conf fmin=${fmin} "
            _opts+="--vocoder_conf fmax=${fmax} "
>>>>>>> cf12d0ea
        fi

        for dset in ${test_sets}; do
            _data="${data_feats}/${dset}"
            _speech_data="${_data}"
            _dir="${tts_exp}/${inference_tag}/${dset}"
            _logdir="${_dir}/log"
            mkdir -p "${_logdir}"

            # NOTE(kan-bayashi): Overwrite speech arguments if teacher dumpdir is provided
            if [ -n "${teacher_dumpdir}" ]; then
                # TODO(kan-bayashi): Make this part more flexible
                _speech_data="${teacher_dumpdir}/${dset}/denorm"
                _scp=feats.scp
                _type=npy
            fi

            # 0. Copy feats_type
            cp "${_data}/feats_type" "${_dir}/feats_type"

<<<<<<< HEAD
        # 2. Submit decoding jobs
        log "Decoding started... log: '${_logdir}/tts_inference.*.log'"
        # shellcheck disable=SC2086
        ${_cmd} --gpu "${_ngpu}" JOB=1:"${_nj}" "${_logdir}"/tts_inference.JOB.log \
            python3 -m espnet2.bin.tts_inference \
                --ngpu "${_ngpu}" \
                --data_path_and_name_and_type "${_data}/text,text,text" \
                --data_path_and_name_and_type ${_speech_data}/${_scp},speech,${_type} \
                --key_file "${_logdir}"/keys.JOB.scp \
                --model_file "${tts_exp}"/"${decode_model}" \
                --train_config "${tts_exp}"/config.yaml \
                --output_dir "${_logdir}"/output.JOB \
                --vocoder_conf griffin_lim_iters="${griffin_lim_iters}" \
                ${_opts} ${decode_args}

        # 3. Concatenates the output files from each jobs
        mkdir -p "${_dir}"/{norm,denorm,wav}
        for i in $(seq "${_nj}"); do
             cat "${_logdir}/output.${i}/norm/feats.scp"
        done | LC_ALL=C sort -k1 > "${_dir}/norm/feats.scp"
        for i in $(seq "${_nj}"); do
             cat "${_logdir}/output.${i}/denorm/feats.scp"
        done | LC_ALL=C sort -k1 > "${_dir}/denorm/feats.scp"
        for i in $(seq "${_nj}"); do
             cat "${_logdir}/output.${i}/speech_shape/speech_shape"
        done | LC_ALL=C sort -k1 > "${_dir}/speech_shape"
        for i in $(seq "${_nj}"); do
            mv -u "${_logdir}/output.${i}"/wav/*.wav "${_dir}"/wav
            rm -rf "${_logdir}/output.${i}"/wav
        done
        if [ -e "${_logdir}/output.${_nj}/att_ws" ]; then
            mkdir -p "${_dir}"/att_ws
=======
            # 1. Split the key file
            key_file=${_data}/text
            split_scps=""
            _nj=$(min "${inference_nj}" "$(<${key_file} wc -l)")
            for n in $(seq "${_nj}"); do
                split_scps+=" ${_logdir}/keys.${n}.scp"
            done
            # shellcheck disable=SC2086
            utils/split_scp.pl "${key_file}" ${split_scps}

            # 2. Submit decoding jobs
            log "Decoding started... log: '${_logdir}/tts_inference.*.log'"
            # shellcheck disable=SC2086
            ${_cmd} --gpu "${_ngpu}" JOB=1:"${_nj}" "${_logdir}"/tts_inference.JOB.log \
                python3 -m espnet2.bin.tts_inference \
                    --ngpu "${_ngpu}" \
                    --data_path_and_name_and_type "${_data}/text,text,text" \
                    --data_path_and_name_and_type ${_speech_data}/${_scp},speech,${_type} \
                    --key_file "${_logdir}"/keys.JOB.scp \
                    --model_file "${tts_exp}"/"${inference_model}" \
                    --train_config "${tts_exp}"/config.yaml \
                    --output_dir "${_logdir}"/output.JOB \
                    --vocoder_conf griffin_lim_iters="${griffin_lim_iters}" \
                    ${_opts} ${inference_args}

            # 3. Concatenates the output files from each jobs
            mkdir -p "${_dir}"/{norm,denorm,wav}
            for i in $(seq "${_nj}"); do
                 cat "${_logdir}/output.${i}/norm/feats.scp"
            done | LC_ALL=C sort -k1 > "${_dir}/norm/feats.scp"
>>>>>>> cf12d0ea
            for i in $(seq "${_nj}"); do
                 cat "${_logdir}/output.${i}/denorm/feats.scp"
            done | LC_ALL=C sort -k1 > "${_dir}/denorm/feats.scp"
            for i in $(seq "${_nj}"); do
                 cat "${_logdir}/output.${i}/speech_shape/speech_shape"
            done | LC_ALL=C sort -k1 > "${_dir}/speech_shape"
            for i in $(seq "${_nj}"); do
<<<<<<< HEAD
                mv -u "${_logdir}/output.${i}"/att_ws/*.png "${_dir}"/att_ws
                rm -rf "${_logdir}/output.${i}"/att_ws
            done
        fi
        if [ -e "${_logdir}/output.${_nj}/probs" ]; then
            mkdir -p "${_dir}"/probs
            for i in $(seq "${_nj}"); do
                mv -u "${_logdir}/output.${i}"/probs/*.png "${_dir}"/probs
                rm -rf "${_logdir}/output.${i}"/probs
            done
        fi
    done
fi
=======
                mv -u "${_logdir}/output.${i}"/wav/*.wav "${_dir}"/wav
                rm -rf "${_logdir}/output.${i}"/wav
            done
            if [ -e "${_logdir}/output.${_nj}/att_ws" ]; then
                mkdir -p "${_dir}"/{att_ws,probs}
                for i in $(seq "${_nj}"); do
                     cat "${_logdir}/output.${i}/durations/durations"
                done | LC_ALL=C sort -k1 > "${_dir}/durations"
                for i in $(seq "${_nj}"); do
                     cat "${_logdir}/output.${i}/focus_rates/focus_rates"
                done | LC_ALL=C sort -k1 > "${_dir}/focus_rates"
                for i in $(seq "${_nj}"); do
                    mv -u "${_logdir}/output.${i}"/att_ws/*.png "${_dir}"/att_ws
                    mv -u "${_logdir}/output.${i}"/probs/*.png "${_dir}"/probs
                    rm -rf "${_logdir}/output.${i}"/{att_ws,probs}
                done
            fi
        done 
    fi
else
    log "Skip the evaluation stages"
fi

>>>>>>> cf12d0ea

packed_model="${tts_exp}/${tts_exp##*/}_${inference_model%.*}.zip"
if ! "${skip_upload}"; then
    if [ ${stage} -le 8 ] && [ ${stop_stage} -ge 8 ]; then
        log "Stage 8: Pack model: ${packed_model}"

        python -m espnet2.bin.pack tts \
            --train_config "${tts_exp}"/config.yaml \
            --model_file "${tts_exp}"/"${inference_model}" \
            --option ${tts_stats_dir}/train/feats_stats.npz  \
            --outpath "${packed_model}"

        # NOTE(kamo): If you'll use packed model to inference in this script, do as follows
        #   % unzip ${packed_model}
        #   % ./run.sh --stage 8 --tts_exp $(basename ${packed_model} .zip) --inference_model pretrain.pth
    fi


    if [ ${stage} -le 9 ] && [ ${stop_stage} -ge 9 ]; then
        log "Stage 9: Upload model to Zenodo: ${packed_model}"

        # To upload your model, you need to do:
        #   1. Signup to Zenodo: https://zenodo.org/
        #   2. Create access token: https://zenodo.org/account/settings/applications/tokens/new/
        #   3. Set your environment: % export ACCESS_TOKEN="<your token>"

        if command -v git &> /dev/null; then
            _creator_name="$(git config user.name)"
            _checkout="
git checkout $(git show -s --format=%H)"
        else
            _creator_name="$(whoami)"
            _checkout=""
        fi
        # /some/where/espnet/egs2/foo/tts1/ -> foo/tt1
        _task="$(pwd | rev | cut -d/ -f1-2 | rev)"
        # foo/asr1 -> foo
        _corpus="${_task%/*}"
        _model_name="${_creator_name}/${_corpus}_$(basename ${packed_model} .zip)"

        # Generate description file
        cat << EOF > "${tts_exp}"/description
This model was trained by ${_creator_name} using ${_task} recipe in <a href="https://github.com/espnet/espnet/">espnet</a>.
<p>&nbsp;</p>
<ul>
<li><strong>Python API</strong><pre><code class="language-python">See https://github.com/espnet/espnet_model_zoo</code></pre></li>
<li><strong>Evaluate in the recipe</strong><pre>
<code class="language-bash">git clone https://github.com/espnet/espnet
cd espnet${_checkout}
pip install -e .
cd $(pwd | rev | cut -d/ -f1-3 | rev)
# Download the model file here
./run.sh --skip_data_prep false --skip_train true --download_model ${_model_name}</code>
</pre></li>
<li><strong>Config</strong><pre><code>$(cat "${tts_exp}"/config.yaml)</code></pre></li>
</ul>
EOF

        # NOTE(kamo): The model file is uploaded here, but not published yet.
        #   Please confirm your record at Zenodo and publish by youself.

        # shellcheck disable=SC2086
        espnet_model_zoo_upload \
            --file "${packed_model}" \
            --title "ESPnet2 pretrained model, ${_model_name}, fs=${fs}, lang=${lang}" \
            --description_file "${tts_exp}"/description \
            --creator_name "${_creator_name}" \
            --license "CC-BY-4.0" \
            --use_sandbox false \
            --publish false
    fi
else
    log "Skip the uploading stages"
fi

log "Successfully finished. [elapsed=${SECONDS}s]"<|MERGE_RESOLUTION|>--- conflicted
+++ resolved
@@ -807,37 +807,13 @@
     _model_file=$(<"${tts_exp}/config.txt" sed -e "s/.*'model_file': '\([^']*\)'.*$/\1/")
     _train_config=$(<"${tts_exp}/config.txt" sed -e "s/.*'train_config': '\([^']*\)'.*$/\1/")
 
-<<<<<<< HEAD
-    if [ -z "${teacher_dumpdir}" ]; then
-        _feats_type="$(<${data_feats}/${train_set}/feats_type)"
-    else
-        # TODO(kan-bayashi): Fix hard coding
-        if [ -e "${teacher_dumpdir}/${train_set}/probs" ]; then
-            _feats_type=fbank
-        else
-            _feats_type="$(<${data_feats}/${train_set}/feats_type)"
-        fi
-    fi
-=======
     # Create symbolic links
     ln -sf "${_model_file}" "${tts_exp}"
     ln -sf "${_train_config}" "${tts_exp}"
     inference_model=$(basename "${_model_file}")
->>>>>>> cf12d0ea
-
-fi
-
-
-<<<<<<< HEAD
-        # NOTE(kan-bayashi): Overwrite speech arguments if teacher dumpdir is provided
-        if [ -n "${teacher_dumpdir}" ]; then
-            # TODO(kan-bayashi): Make this part more flexible
-            if [ -e "${teacher_dumpdir}/${train_set}/probs" ]; then
-                _speech_data="${teacher_dumpdir}/${dset}/denorm"
-                _scp=feats.scp
-                _type=npy
-            fi
-=======
+fi
+
+
 if ! "${skip_eval}"; then
     if [ ${stage} -le 7 ] && [ ${stop_stage} -ge 7 ]; then
         log "Stage 7: Decoding: training_dir=${tts_exp}"
@@ -858,8 +834,13 @@
         if [ -z "${teacher_dumpdir}" ]; then
             _feats_type="$(<${data_feats}/${train_set}/feats_type)"
         else
-            # TODO(kan-bayashi): Fix hard coding
-            _feats_type=fbank
+            if [ -e "${teacher_dumpdir}/${train_set}/probs" ]; then
+                # Knowledge distillation
+                _feats_type=fbank
+            else
+                # Teacher forcing
+                _feats_type="$(<${data_feats}/${train_set}/feats_type)"
+            fi
         fi
 
         # NOTE(kamo): If feats_type=raw, vocoder_conf is unnecessary
@@ -877,7 +858,6 @@
             _opts+="--vocoder_conf n_mels=${n_mels} "
             _opts+="--vocoder_conf fmin=${fmin} "
             _opts+="--vocoder_conf fmax=${fmax} "
->>>>>>> cf12d0ea
         fi
 
         for dset in ${test_sets}; do
@@ -898,40 +878,6 @@
             # 0. Copy feats_type
             cp "${_data}/feats_type" "${_dir}/feats_type"
 
-<<<<<<< HEAD
-        # 2. Submit decoding jobs
-        log "Decoding started... log: '${_logdir}/tts_inference.*.log'"
-        # shellcheck disable=SC2086
-        ${_cmd} --gpu "${_ngpu}" JOB=1:"${_nj}" "${_logdir}"/tts_inference.JOB.log \
-            python3 -m espnet2.bin.tts_inference \
-                --ngpu "${_ngpu}" \
-                --data_path_and_name_and_type "${_data}/text,text,text" \
-                --data_path_and_name_and_type ${_speech_data}/${_scp},speech,${_type} \
-                --key_file "${_logdir}"/keys.JOB.scp \
-                --model_file "${tts_exp}"/"${decode_model}" \
-                --train_config "${tts_exp}"/config.yaml \
-                --output_dir "${_logdir}"/output.JOB \
-                --vocoder_conf griffin_lim_iters="${griffin_lim_iters}" \
-                ${_opts} ${decode_args}
-
-        # 3. Concatenates the output files from each jobs
-        mkdir -p "${_dir}"/{norm,denorm,wav}
-        for i in $(seq "${_nj}"); do
-             cat "${_logdir}/output.${i}/norm/feats.scp"
-        done | LC_ALL=C sort -k1 > "${_dir}/norm/feats.scp"
-        for i in $(seq "${_nj}"); do
-             cat "${_logdir}/output.${i}/denorm/feats.scp"
-        done | LC_ALL=C sort -k1 > "${_dir}/denorm/feats.scp"
-        for i in $(seq "${_nj}"); do
-             cat "${_logdir}/output.${i}/speech_shape/speech_shape"
-        done | LC_ALL=C sort -k1 > "${_dir}/speech_shape"
-        for i in $(seq "${_nj}"); do
-            mv -u "${_logdir}/output.${i}"/wav/*.wav "${_dir}"/wav
-            rm -rf "${_logdir}/output.${i}"/wav
-        done
-        if [ -e "${_logdir}/output.${_nj}/att_ws" ]; then
-            mkdir -p "${_dir}"/att_ws
-=======
             # 1. Split the key file
             key_file=${_data}/text
             split_scps=""
@@ -962,7 +908,6 @@
             for i in $(seq "${_nj}"); do
                  cat "${_logdir}/output.${i}/norm/feats.scp"
             done | LC_ALL=C sort -k1 > "${_dir}/norm/feats.scp"
->>>>>>> cf12d0ea
             for i in $(seq "${_nj}"); do
                  cat "${_logdir}/output.${i}/denorm/feats.scp"
             done | LC_ALL=C sort -k1 > "${_dir}/denorm/feats.scp"
@@ -970,26 +915,11 @@
                  cat "${_logdir}/output.${i}/speech_shape/speech_shape"
             done | LC_ALL=C sort -k1 > "${_dir}/speech_shape"
             for i in $(seq "${_nj}"); do
-<<<<<<< HEAD
-                mv -u "${_logdir}/output.${i}"/att_ws/*.png "${_dir}"/att_ws
-                rm -rf "${_logdir}/output.${i}"/att_ws
-            done
-        fi
-        if [ -e "${_logdir}/output.${_nj}/probs" ]; then
-            mkdir -p "${_dir}"/probs
-            for i in $(seq "${_nj}"); do
-                mv -u "${_logdir}/output.${i}"/probs/*.png "${_dir}"/probs
-                rm -rf "${_logdir}/output.${i}"/probs
-            done
-        fi
-    done
-fi
-=======
                 mv -u "${_logdir}/output.${i}"/wav/*.wav "${_dir}"/wav
                 rm -rf "${_logdir}/output.${i}"/wav
             done
             if [ -e "${_logdir}/output.${_nj}/att_ws" ]; then
-                mkdir -p "${_dir}"/{att_ws,probs}
+                mkdir -p "${_dir}"/att_ws
                 for i in $(seq "${_nj}"); do
                      cat "${_logdir}/output.${i}/durations/durations"
                 done | LC_ALL=C sort -k1 > "${_dir}/durations"
@@ -998,17 +928,22 @@
                 done | LC_ALL=C sort -k1 > "${_dir}/focus_rates"
                 for i in $(seq "${_nj}"); do
                     mv -u "${_logdir}/output.${i}"/att_ws/*.png "${_dir}"/att_ws
-                    mv -u "${_logdir}/output.${i}"/probs/*.png "${_dir}"/probs
-                    rm -rf "${_logdir}/output.${i}"/{att_ws,probs}
+                    rm -rf "${_logdir}/output.${i}"/att_ws
                 done
             fi
-        done 
+            if [ -e "${_logdir}/output.${_nj}/probs" ]; then
+                mkdir -p "${_dir}"/probs
+                for i in $(seq "${_nj}"); do
+                    mv -u "${_logdir}/output.${i}"/probs/*.png "${_dir}"/probs
+                    rm -rf "${_logdir}/output.${i}"/probs
+                done
+            fi
+        done
     fi
 else
     log "Skip the evaluation stages"
 fi
 
->>>>>>> cf12d0ea
 
 packed_model="${tts_exp}/${tts_exp##*/}_${inference_model%.*}.zip"
 if ! "${skip_upload}"; then
@@ -1037,8 +972,7 @@
 
         if command -v git &> /dev/null; then
             _creator_name="$(git config user.name)"
-            _checkout="
-git checkout $(git show -s --format=%H)"
+            _checkout="git checkout $(git show -s --format=%H)"
         else
             _creator_name="$(whoami)"
             _checkout=""
