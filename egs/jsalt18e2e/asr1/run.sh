--- conflicted
+++ resolved
@@ -118,7 +118,6 @@
 set -u
 set -o pipefail
 
-
 if [ ${stage} -le 0 ]; then
     # TODO
     # add a check whether the following data preparation is completed or not
@@ -208,7 +207,7 @@
     [ ! -d ${feat_dt_dir}/feats.scp ] && dump.sh --cmd "$train_cmd" --nj 40 --do_delta $do_delta \
         data/${train_dev}/feats.scp data/${train_set}/cmvn.ark exp/dump_feats/${train_dev} ${feat_dt_dir}
    for rtask in ${recog_set}; do
-        feat_recog_dir=${dumpdir}/${rtask}/delta${do_delta}; mkdir -p ${feat_recog_dir}
+        feat_recog_dir=${dumpdir}/${rtask}/delta${do_delta}; mkdir -p ${feat_recog_dir}/json_${train_set}
         [ ! -d ${feat_recog_dir}/feats.scp ] && dump.sh --cmd "$train_cmd" --nj 40 --do_delta $do_delta \
             data/${rtask}/feats.scp data/${train_set}/cmvn.ark exp/dump_feats/recog/${rtask} \
             ${feat_recog_dir}
@@ -236,16 +235,12 @@
     data2json.sh --feat ${feat_tr_dir}/feats.scp --nlsyms ${nlsyms} \
          data/${train_set} ${dict} > ${feat_tr_dir}/json_${train_set}/data.json
     data2json.sh --feat ${feat_dt_dir}/feats.scp --nlsyms ${nlsyms} \
-<<<<<<< HEAD
          data/${train_dev} ${dict} > ${feat_dt_dir}/json_${train_set}/data.json
-=======
-         data/${train_dev} ${dict} > ${feat_dt_dir}/data.json
     for rtask in ${recog_set}; do
         feat_recog_dir=${dumpdir}/${rtask}/delta${do_delta}
         data2json.sh --feat ${feat_recog_dir}/feats.scp \
-            --nlsyms ${nlsyms} data/${rtask} ${dict} > ${feat_recog_dir}/data.json
-    done
->>>>>>> fb625bc0
+            --nlsyms ${nlsyms} data/${rtask} ${dict} > ${feat_recog_dir}/json_${train_set}/data.json
+    done
 fi
 
 if [ -z ${tag} ]; then
@@ -301,20 +296,7 @@
         feat_recog_dir=${dumpdir}/${rtask}/delta${do_delta}
 
         # split data
-<<<<<<< HEAD
-        data=data/${rtask}
-        split_data.sh --per-utt ${data} ${nj};
-        sdata=${data}/split${nj}utt;
-
-         # make json labels for recognition
-        for j in `seq 1 ${nj}`; do
-            mkdir -p ${sdata}/${j}/json_${train_set}
-            data2json.sh --feat ${feat_recog_dir}/feats.scp --nlsyms ${nlsyms} \
-                ${sdata}/${j} ${dict} > ${sdata}/${j}/json_${train_set}/data.json
-        done
-=======
-        splitjson.py --parts ${nj} ${feat_recog_dir}/data.json 
->>>>>>> fb625bc0
+        splitjson.py --parts ${nj} ${feat_recog_dir}/json_${train_set}/data.json
 
         #### use CPU for decoding
         ngpu=0
@@ -323,11 +305,7 @@
             asr_recog.py \
             --ngpu ${ngpu} \
             --backend ${backend} \
-<<<<<<< HEAD
-            --recog-json ${sdata}/JOB/json_${train_set}/data.json \
-=======
-            --recog-json ${feat_recog_dir}/split${nj}utt/data.JOB.json \
->>>>>>> fb625bc0
+            --recog-json ${feat_recog_dir}/json_${train_set}/split${nj}utt/data.JOB.json \
             --result-label ${expdir}/${decode_dir}/data.JOB.json \
             --model ${expdir}/results/model.${recog_model}  \
             --model-conf ${expdir}/results/model.conf  \
